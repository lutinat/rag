import { Component, ViewChild, ElementRef } from '@angular/core';
import { SidebarComponent, ChatSidebarItem } from '../sidebar/sidebar.component';
import { FormsModule } from '@angular/forms';
import { CommonModule } from '@angular/common';
import { ApiService } from '../../services/api.service';
import { EditChatModalComponent } from '../edit-chat-modal/edit-chat-modal.component';
import { DomSanitizer, SafeHtml } from '@angular/platform-browser';

interface Source {
  filename: string;
  url?: string;
  title?: string;
  source_type: string;
  display_name: string;
}

interface Message {
  content: SafeHtml;
  isUser: boolean;
  sources?: Source[];
}

interface Chat {
  id: number;
  title: string;
  messages: Message[];
  chatId?: string; // Backend chat ID for conversation history
}

@Component({
  selector: 'app-chat',
  standalone: true,
  imports: [SidebarComponent, FormsModule, CommonModule, EditChatModalComponent],
  providers: [ApiService],
  templateUrl: './chat.component.html',
  styleUrl: './chat.component.scss'
})
export class ChatComponent {
  @ViewChild('chatInput') chatInput!: ElementRef<HTMLInputElement>;
  @ViewChild('messageContainer') messageContainer!: ElementRef<HTMLDivElement>;
  
  constructor(
    private apiService: ApiService,
    private sanitizer: DomSanitizer
  ) {}

  inputValue: string = '';
  isSidebarOpen: boolean = false;
  hasStartedChat: boolean = false;
  isWaitingForBot: boolean = false;

  chats: Chat[] = [
    { id: 1, title: 'New chat', messages: [] }
  ];
  selectedChatId: number = 1;
  chatIdCounter: number = 2;

  showEditModal = false;
  editingChat: ChatSidebarItem | null = null;

  get selectedChat(): Chat | undefined {
    return this.chats.find(chat => chat.id === this.selectedChatId);
  }

  get messages(): Message[] {
    return this.selectedChat?.messages ?? [];
  }

  onNewChat() {
    const newChat: Chat = {
      id: this.chatIdCounter++,
      title: 'New chat',
      messages: [],
      chatId: this.apiService.generateChatId()
    };
    this.chats.unshift(newChat);
    this.selectedChatId = newChat.id;
    this.inputValue = '';
    this.hasStartedChat = false;
  }

  onSelectChat(id: number) {
    this.selectedChatId = id;
    this.inputValue = '';
    this.hasStartedChat = this.messages.length > 0;
  }

  private shouldScrollToBottom(): boolean {
    const container = this.messageContainer?.nativeElement;
    if (!container) return false;
    const threshold = 100;
    return container.scrollHeight - container.scrollTop - container.clientHeight < threshold;
  }

  private scrollToBottom(): void {
    if (this.shouldScrollToBottom()) {
      setTimeout(() => {
        const container = this.messageContainer?.nativeElement;
        if (container) {
          container.scrollTop = container.scrollHeight;
        }
      }, 0);
    }
  }

  private sanitizeHtml(text: string): SafeHtml {
    return this.sanitizer.bypassSecurityTrustHtml(text);
  }

  onArrowClick(): void {
    if (this.inputValue && !this.isWaitingForBot && this.selectedChat) {
      const userQuestion = this.inputValue;
      this.hasStartedChat = true;
      this.selectedChat.messages.push({
        content: this.sanitizeHtml(userQuestion),
        isUser: true
      });
      if (this.selectedChat.messages.length === 1) {
        this.selectedChat.title = userQuestion.slice(0, 30) + (userQuestion.length > 30 ? '...' : '');
      }
      this.scrollToBottom();
      this.isWaitingForBot = true;
      this.inputValue = '';

<<<<<<< HEAD
      this.apiService.getAnswer(userQuestion).subscribe(response => {
        const sources = response.sources || [];
=======
      const chatId = this.selectedChat.chatId || this.apiService.generateChatId();
      if (!this.selectedChat.chatId) {
        this.selectedChat.chatId = chatId;
      }
      
      this.apiService.getAnswer(userQuestion, chatId).subscribe(response => {
        const sources = response.sources ? response.sources.map((source: string) => ({ name: source })) : [];
>>>>>>> 15b25f8e
        console.log('Sources:', sources);
        console.log('Response:', response.answer);
        this.selectedChat?.messages.push({
          content: this.sanitizeHtml(response.answer),
          isUser: false,
          sources: sources
        });
        this.scrollToBottom();
        this.isWaitingForBot = false;
        setTimeout(() => this.chatInput?.nativeElement.focus(), 0);
      });
    }
  }

  toggleSidebar(): void {
    this.isSidebarOpen = !this.isSidebarOpen;
  }

  get sidebarChats(): ChatSidebarItem[] {
    return this.chats.map(chat => ({ id: chat.id, title: chat.title }));
  }

  deleteChat(id: number): void {
    const chatToDelete = this.chats.find(chat => chat.id === id);
    if (!chatToDelete) return;

    // Remove from frontend immediately for responsive UI
    this.removeChatFromFrontend(id);

    // If the chat has a backend chatId, delete it from the backend asynchronously
    if (chatToDelete.chatId) {
      this.apiService.clearChatHistory(chatToDelete.chatId).subscribe({
        next: (response) => {
          console.log('Chat deleted from backend:', response);
        },
        error: (error) => {
          console.error('Error deleting chat from backend (chat already removed from UI):', error);
          // Chat is already removed from frontend, so just log the error
        }
      });
    }
  }

  private removeChatFromFrontend(id: number): void {
    const index = this.chats.findIndex(chat => chat.id === id);
    if (index !== -1) {
      this.chats.splice(index, 1);
      if (this.selectedChatId === id) {
        if (this.chats.length === 0) {
          const newChat: Chat = {
            id: this.chatIdCounter++,
            title: 'New chat',
            messages: [],
            chatId: this.apiService.generateChatId()
          };
          this.chats.push(newChat);
          this.selectedChatId = newChat.id;
        } else {
          this.selectedChatId = this.chats[0].id;
        }
        this.hasStartedChat = this.messages.length > 0;
      }
    }
  }

  renameChat(data: {id: number, newTitle: string}): void {
    const chat = this.chats.find(chat => chat.id === data.id);
    if (chat) {
      chat.title = data.newTitle;
    }
  }

  startEditing(event: Event, chat: ChatSidebarItem) {
    event.preventDefault();
    event.stopPropagation();
    this.editingChat = chat;
    this.showEditModal = true;
  }

  onSaveEdit(data: {id: number, newTitle: string}) {
    this.renameChat(data);
    this.showEditModal = false;
    this.editingChat = null;
  }

  onCancelEdit() {
    this.showEditModal = false;
    this.editingChat = null;
  }
}<|MERGE_RESOLUTION|>--- conflicted
+++ resolved
@@ -122,10 +122,6 @@
       this.isWaitingForBot = true;
       this.inputValue = '';
 
-<<<<<<< HEAD
-      this.apiService.getAnswer(userQuestion).subscribe(response => {
-        const sources = response.sources || [];
-=======
       const chatId = this.selectedChat.chatId || this.apiService.generateChatId();
       if (!this.selectedChat.chatId) {
         this.selectedChat.chatId = chatId;
@@ -133,7 +129,6 @@
       
       this.apiService.getAnswer(userQuestion, chatId).subscribe(response => {
         const sources = response.sources ? response.sources.map((source: string) => ({ name: source })) : [];
->>>>>>> 15b25f8e
         console.log('Sources:', sources);
         console.log('Response:', response.answer);
         this.selectedChat?.messages.push({
